use super::Command;
use maguro::index::{Index, SequenceId};
use prettytable::{format::consts::FORMAT_CLEAN, *};
use size::Size;
use std::{fs::File, io::BufReader, path::PathBuf};
use structopt::StructOpt;

#[derive(StructOpt)]
pub struct StatsCommand {
    #[structopt(short, long)]
    index: PathBuf,
}

impl Command for StatsCommand {
    #[allow(unused_assignments)]
    fn run(self) -> anyhow::Result<()> {
        let index: Index = {
            let reader = BufReader::new(File::open(&self.index)?);
            bincode::deserialize_from(reader)?
        };

        /*let num_seqs = index.num_seqs();
        let mut min_len = usize::MAX;
        let mut max_len = usize::MIN;
        let mut sum_len = 0;

        for i in 0..num_seqs {
            let len = index.seq(SequenceId(i)).len();
            min_len = min_len.min(len);
            max_len = max_len.max(len);
            sum_len += len;
        }

        println!("Sequence stats");
        let mut table = Table::new();
        table.set_format(*FORMAT_CLEAN);

        macro_rules! item {
            ($name:expr, $num:expr) => {
                table.add_row(row![$name, r -> $num]);
            }
        }
        item!("Num sequences", num_seqs);
        item!("Sum length", sum_len);
        item!("Min length", min_len);
        item!("Avg length", sum_len / num_seqs);
        item!("Max length", max_len);

        table.printstd();

        println!("\nIndex size");
        let mut table = Table::new();
        table.set_format(*FORMAT_CLEAN);

        let mut total_bytes = 0;
        macro_rules! from_bytes {
            ($name:expr, $bytes:expr) => {
                let formatted = format!("{}", Size::Bytes($bytes));
                table.add_row(row![$name, r -> formatted]);
                total_bytes += $bytes;
            }
        }
        macro_rules! from_slice {
            ($name:expr, $slice:expr) => {
                let bytes = $slice.len() * std::mem::size_of_val(&$slice[0]);
                from_bytes!($name, bytes);
            };
        }

        from_slice!("Sequences", &index.seq);
        from_slice!("Sequence boundaries", &index.ends);
        from_slice!("Sequence names", &index.name_arena);
        from_slice!("Sequence name boundaries", &index.name_ends);
        from_bytes!("Rank dictionary", index.rank_dict.size_bytes());
        table.add_empty_row();

        from_slice!("Suffix array", &index.sa.array);
        from_slice!("Child table", &index.sa.child);
<<<<<<< HEAD
        from_slice!("Buckets", &index.sa.buckets);
        from_bytes!("Bucket rank dictionary", index.sa.rank_dict.size_bytes());
=======
        from_slice!("Buckets", &index.sa.offsets);
>>>>>>> 5827c904
        table.add_empty_row();

        from_bytes!("Total", total_bytes);

        table.printstd();*/

        let mut non_zero = 0;
        for i in 0..(index.sa.offsets.len() - 1) {
            let len = index.sa.offsets[i + 1] - index.sa.offsets[i];
            if len > 0 {
                non_zero += 1;
            }
        }

        let mut kmers = std::collections::HashSet::new();
        for i in 0..=(index.seq.len() - index.sa.bucket_width) {
            let kmer = &index.seq[i..][..index.sa.bucket_width];
            if !kmer
                .iter()
                .any(|x| *x == 0 || *x == maguro::sequence::DUMMY_CODE)
            {
                kmers.insert(kmer);
            }
        }

        let mut counts = vec![0; index.sa.offsets.len() - 1];
        for kmer in &kmers {
            let mut idx = 0;
            for (j, x) in kmer.iter().enumerate() {
                idx |= (maguro::sequence::code_to_two_bit(*x) as usize) << (2 * j);
            }
            counts[idx] += 1;
        }
        let mut collision = 0;
        for count in counts {
            if count > 1 {
                collision += count;
            }
        }

        let mut hist = histogram::Config::new().precision(5).build().unwrap();
        for i in 0..(index.sa.offsets.len() - 1) {
            let len = index.sa.offsets[i + 1] - index.sa.offsets[i];
            hist.increment(len as u64).unwrap();
        }

        // k buckets kmers util_count coll_count util coll max p50 p90 p99 p999 stddev
        println!(
            "{}\t{}\t{}\t{}\t{}\t{}\t{}\t{}\t{}\t{}\t{}\t{}\t{}",
            index.sa.bucket_width,
            index.sa.offsets.len() - 1,
            kmers.len(),
            non_zero,
            collision,
            non_zero as f64 * 100.0 / (index.sa.offsets.len() - 1) as f64,
            collision as f64 * 100.0 / kmers.len() as f64,
            hist.maximum().unwrap(),
            hist.percentile(50.0).unwrap(),
            hist.percentile(90.0).unwrap(),
            hist.percentile(99.0).unwrap(),
            hist.percentile(99.9).unwrap(),
            hist.stddev().unwrap(),
        );

        Ok(())
    }
}<|MERGE_RESOLUTION|>--- conflicted
+++ resolved
@@ -76,12 +76,8 @@
 
         from_slice!("Suffix array", &index.sa.array);
         from_slice!("Child table", &index.sa.child);
-<<<<<<< HEAD
         from_slice!("Buckets", &index.sa.buckets);
         from_bytes!("Bucket rank dictionary", index.sa.rank_dict.size_bytes());
-=======
-        from_slice!("Buckets", &index.sa.offsets);
->>>>>>> 5827c904
         table.add_empty_row();
 
         from_bytes!("Total", total_bytes);
@@ -107,17 +103,17 @@
             }
         }
 
-        let mut counts = vec![0; index.sa.offsets.len() - 1];
+        let mut counts = std::collections::HashMap::new();
         for kmer in &kmers {
             let mut idx = 0;
             for (j, x) in kmer.iter().enumerate() {
                 idx |= (maguro::sequence::code_to_two_bit(*x) as usize) << (2 * j);
             }
-            counts[idx] += 1;
+            counts.entry(idx).and_modify(|x| *x += 1);
         }
         let mut collision = 0;
-        for count in counts {
-            if count > 1 {
+        for count in counts.values() {
+            if *count > 1 {
                 collision += count;
             }
         }
@@ -128,9 +124,9 @@
             hist.increment(len as u64).unwrap();
         }
 
-        // k buckets kmers util_count coll_count util coll max p50 p90 p99 p999 stddev
+        // k buckets kmers util_count coll_count util coll max p50 p90 p99 p999 stddev offsets rank size/4bytes
         println!(
-            "{}\t{}\t{}\t{}\t{}\t{}\t{}\t{}\t{}\t{}\t{}\t{}\t{}",
+            "{}\t{}\t{}\t{}\t{}\t{}\t{}\t{}\t{}\t{}\t{}\t{}\t{}\t{}\t{}\t{}",
             index.sa.bucket_width,
             index.sa.offsets.len() - 1,
             kmers.len(),
@@ -144,6 +140,9 @@
             hist.percentile(99.0).unwrap(),
             hist.percentile(99.9).unwrap(),
             hist.stddev().unwrap(),
+            index.sa.offsets.len() - 1,
+            index.sa.rank_dict.size_bytes(),
+            index.sa.offsets.len() + index.sa.rank_dict.size_bytes() / 4
         );
 
         Ok(())
